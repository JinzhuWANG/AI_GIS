<<<<<<< HEAD
import xarray as xr
import numpy as np
import torch
from torch.utils.data import Dataset, DataLoader
from affine import Affine
import warnings
warnings.filterwarnings('ignore')

class ChunkDataset(Dataset):
    """Dataset for processing chunks of 90m DEM data"""
    def __init__(self, dem_90m, chunk_size=128):
        self.chunk_size = chunk_size
        self.chunks = []
        self.chunk_positions = []
        
        # Get data dimensions
        height, width = dem_90m.shape
        print(f"Processing {height}x{width} data into {chunk_size}x{chunk_size} chunks")
        
        # Create chunks by sliding window
        for i in range(0, height, chunk_size):
            for j in range(0, width, chunk_size):
                end_i = min(i + chunk_size, height)
                end_j = min(j + chunk_size, width)
                
                # Extract chunk using isel
                chunk = dem_90m.isel(y=slice(i, end_i), x=slice(j, end_j))
                
                if chunk.size > 0:  # Skip empty chunks
                    # Get the actual data array
                    data = chunk.values.astype(np.float32)
                    h, w = data.shape
                    
                    # If chunk is smaller than target size, pad it
                    if h < chunk_size or w < chunk_size:
                        padded_data = np.zeros((chunk_size, chunk_size), dtype=np.float32)
                        padded_data[:h, :w] = data
                        data = padded_data
                    elif h > chunk_size or w > chunk_size:
                        # Crop to target size
                        data = data[:chunk_size, :chunk_size]
                    
                    # Normalize the chunk (min-max normalization like in training)
                    data_min, data_max = data.min(), data.max()
                    if data_max > data_min:
                        normalized_data = (data - data_min) / (data_max - data_min)
                    else:
                        normalized_data = data.copy()
                    
                    self.chunks.append(normalized_data)
                    self.chunk_positions.append({
                        'y_start': i,
                        'x_start': j,
                        'y_end': end_i,
                        'x_end': end_j,
                        'original_shape': (h, w),
                        'min_val': float(data_min),
                        'max_val': float(data_max)
                    })
        
        print(f"Created dataset with {len(self.chunks)} chunks of size {chunk_size}x{chunk_size}")
    
    def __len__(self):
        return len(self.chunks)
    
    def __getitem__(self, idx):
        # Return tensor with channel dimension and position info
        chunk_tensor = torch.FloatTensor(self.chunks[idx]).unsqueeze(0)  # Add channel dim
        return chunk_tensor, self.chunk_positions[idx]

def chunk_based_inference(model, dem_90m, batch_size=8, chunk_size=128):
    """
    Perform inference using chunked data approach following step 3-1 model requirements
    """
    device = torch.device("cuda" if torch.cuda.is_available() else "cpu")
    model.eval()
    
    print(f"Original 90m DEM shape: {dem_90m.shape}")
    
    # Create the output 30m structure (3x larger)
    output_height = dem_90m.shape[0] * 3
    output_width = dem_90m.shape[1] * 3
    
    print(f"Creating empty 30m DEM structure: {output_height} x {output_width}")
    
    # Create coordinates for 30m data
    x_90m = dem_90m.x.values
    y_90m = dem_90m.y.values
    x_min, x_max = float(x_90m[0]), float(x_90m[-1])
    y_min, y_max = float(y_90m[0]), float(y_90m[-1])
    
    # Create 30m coordinate arrays
    x_30m = np.linspace(x_min, x_max, output_width)
    y_30m = np.linspace(y_min, y_max, output_height)
    
    # Initialize empty 30m data array
    dem_30m_data = np.zeros((output_height, output_width), dtype=np.float32)
    
    # Create dataset (this handles chunking internally)
    dataset = ChunkDataset(dem_90m, chunk_size)
    
    # Simple dataloader that handles tensors properly
    def simple_collate_fn(batch):
        chunks = torch.stack([item[0] for item in batch])
        positions = [item[1] for item in batch]
        return chunks, positions
    
    dataloader = DataLoader(dataset, batch_size=batch_size, shuffle=False, 
                          num_workers=0, collate_fn=simple_collate_fn)
    
    print(f"Processing {len(dataset)} chunks in batches of {batch_size}")
    
    processed_chunks = 0
    total_batches = len(dataloader)
    
    with torch.no_grad():
        for batch_idx, (chunk_batch, position_batch) in enumerate(dataloader):
            if batch_idx % max(1, total_batches // 10) == 0:
                print(f"Processing batch {batch_idx+1}/{total_batches} ({(batch_idx+1)/total_batches*100:.1f}%)")
            
            # Move to device - chunks already have channel dimension
            chunk_batch = chunk_batch.to(device)  # [batch, 1, 128, 128]
            
            # Perform batch inference (128x128 -> 416x416)
            predictions = model(chunk_batch)  # [batch, 1, 416, 416]
            
            # Clip the 32-pixel buffer to get the original 384x384 output
            buffer_size = 16  # 32 / 2 = 16 pixels on each side
            predictions = predictions[:, :, buffer_size:-buffer_size, buffer_size:-buffer_size]  # [batch, 1, 384, 384]
            predictions = predictions.cpu().numpy().squeeze()  # Remove channel dimension
            
            # Handle single item batch
            if predictions.ndim == 2:
                predictions = predictions[np.newaxis, :]
            
            # Process each prediction and map to 30m grid
            current_batch_size = len(chunk_batch)
            for i in range(current_batch_size):
                prediction = predictions[i]  # 384x384
                pos_info = position_batch[i]  # Dictionary with position info
                
                # Denormalize prediction
                min_val = pos_info['min_val']
                max_val = pos_info['max_val']
                if max_val > min_val:
                    prediction = prediction * (max_val - min_val) + min_val
                
                # Calculate where this prediction should go in the 30m grid
                y_start_90m = pos_info['y_start']
                x_start_90m = pos_info['x_start']
                orig_h, orig_w = pos_info['original_shape']
                
                # Map to 30m coordinates (3x scaling)
                start_y_30m = y_start_90m * 3
                start_x_30m = x_start_90m * 3
                
                # Calculate the actual size of the prediction to use
                pred_h_to_use = min(384, orig_h * 3)
                pred_w_to_use = min(384, orig_w * 3)
                
                # Make sure we don't exceed the output boundaries
                end_y_30m = min(start_y_30m + pred_h_to_use, output_height)
                end_x_30m = min(start_x_30m + pred_w_to_use, output_width)
                
                # Calculate actual dimensions to copy
                actual_h = end_y_30m - start_y_30m
                actual_w = end_x_30m - start_x_30m
                
                # Place prediction in 30m grid
                if actual_h > 0 and actual_w > 0:
                    dem_30m_data[start_y_30m:end_y_30m, start_x_30m:end_x_30m] = \
                        prediction[:actual_h, :actual_w]
            
            processed_chunks += current_batch_size
    
    print(f"Processed {processed_chunks} chunks total")
    
    # Create the final 30m xarray DataArray
    dem_30m = xr.DataArray(
        dem_30m_data,
        coords={
            'y': y_30m,
            'x': x_30m
        },
        dims=['y', 'x'],
        name='data',
        attrs=dem_90m.attrs.copy()
    )
    
    return dem_30m

if __name__ == "__main__":
    print("Loading data and model...")
    
    # Load only the 90m DEM data with chunking
    dem_90m = xr.open_dataarray('data/DEM_90m.nc', chunks=256)
    
    print(f"90m DEM shape: {dem_90m.shape}")
    
    # Load the trained model using TorchScript
    device = torch.device("cuda" if torch.cuda.is_available() else "cpu")
    print(f"Using device: {device}")
    
    if device.type == "cuda":
        print(f"GPU: {torch.cuda.get_device_name(0)}")
        print(f"GPU Memory: {torch.cuda.get_device_properties(0).total_memory / 1024**3:.1f} GB")
    
    # Load the traced model
    model = torch.jit.load('data/CNN_super_resolution_traced.pt', map_location=device)
    print("TorchScript traced model loaded successfully!")
    
    model.eval()
    print(f"Model moved to device: {device}")
    
    # Perform chunk-based super-resolution inference
    print("\nStarting CNN super-resolution inference with chunk-based processing...")
    
    # Determine optimal batch size based on available memory
    if device.type == "cuda":
        batch_size = 16
    else:
        batch_size = 4
    
    print(f"Using batch size: {batch_size}")
    
    # Use the chunk-based inference
    dem_30m_cnn = chunk_based_inference(
        model, 
        dem_90m, 
        batch_size=batch_size,
        chunk_size=128
    )
    
    print(f"Super-resolution prediction shape: {dem_30m_cnn.shape}")
    print(f"Original 90m shape: {dem_90m.shape}")
    print(f"Resolution increase: {dem_30m_cnn.shape[0]/dem_90m.shape[0]:.1f}x")
    
    # Copy CRS information from 90m DEM if available
    if hasattr(dem_90m, 'rio'):
        dem_30m_cnn.rio.write_crs(dem_90m.rio.crs, inplace=True)
        
        # Calculate new transform for the upsampled data (3x finer resolution)
        old_transform = dem_90m.rio.transform()
        new_transform = Affine(
            old_transform.a / 3, old_transform.b, old_transform.c,
            old_transform.d, old_transform.e / 3, old_transform.f
        )
        dem_30m_cnn.rio.write_transform(new_transform, inplace=True)
    
    # Save the result
    print("\nSaving CNN prediction result...")
    dem_30m_cnn.astype(np.uint16).to_netcdf(
        'data/DEM_30m_CNN_prediction.nc',
        engine='netcdf4',
        encoding={
            'data': {
                'dtype': 'uint16',
                'zlib': True,
                'complevel': 6,
                'chunksizes': (256, 256)
            }
        }
    )
    
    print("CNN prediction saved as 'data/DEM_30m_CNN_prediction.nc'")
    
    # Calculate and display statistics
    print(f"\nStatistics comparison:")
    print(f"90m DEM - Min: {dem_90m.min().values:.2f}, Max: {dem_90m.max().values:.2f}, Mean: {dem_90m.mean().values:.2f}")
    print(f"CNN Prediction - Min: {dem_30m_cnn.min().values:.2f}, Max: {dem_30m_cnn.max().values:.2f}, Mean: {dem_30m_cnn.mean().values:.2f}")
    print(f"Upsampling ratio: {dem_30m_cnn.shape[0] / dem_90m.shape[0]:.1f}x in each dimension")
    
=======
import xarray as xr
import numpy as np
import torch
from torch.utils.data import Dataset, DataLoader
from affine import Affine
import warnings
warnings.filterwarnings('ignore')

class ChunkDataset(Dataset):
    """Dataset for processing chunks of 90m DEM data"""
    def __init__(self, dem_90m, chunk_size=128):
        self.chunk_size = chunk_size
        self.chunks = []
        self.chunk_positions = []
        
        # Get data dimensions
        height, width = dem_90m.shape
        print(f"Processing {height}x{width} data into {chunk_size}x{chunk_size} chunks")
        
        # Create chunks by sliding window
        for i in range(0, height, chunk_size):
            for j in range(0, width, chunk_size):
                end_i = min(i + chunk_size, height)
                end_j = min(j + chunk_size, width)
                
                # Extract chunk using isel
                chunk = dem_90m.isel(y=slice(i, end_i), x=slice(j, end_j))
                
                if chunk.size > 0:  # Skip empty chunks
                    # Get the actual data array
                    data = chunk.values.astype(np.float32)
                    h, w = data.shape
                    
                    # If chunk is smaller than target size, pad it
                    if h < chunk_size or w < chunk_size:
                        padded_data = np.zeros((chunk_size, chunk_size), dtype=np.float32)
                        padded_data[:h, :w] = data
                        data = padded_data
                    elif h > chunk_size or w > chunk_size:
                        # Crop to target size
                        data = data[:chunk_size, :chunk_size]
                    
                    # Normalize the chunk (min-max normalization like in training)
                    data_min, data_max = data.min(), data.max()
                    if data_max > data_min:
                        normalized_data = (data - data_min) / (data_max - data_min)
                    else:
                        normalized_data = data.copy()
                    
                    self.chunks.append(normalized_data)
                    self.chunk_positions.append({
                        'y_start': i,
                        'x_start': j,
                        'y_end': end_i,
                        'x_end': end_j,
                        'original_shape': (h, w),
                        'min_val': float(data_min),
                        'max_val': float(data_max)
                    })
        
        print(f"Created dataset with {len(self.chunks)} chunks of size {chunk_size}x{chunk_size}")
    
    def __len__(self):
        return len(self.chunks)
    
    def __getitem__(self, idx):
        # Return tensor with channel dimension and position info
        chunk_tensor = torch.FloatTensor(self.chunks[idx]).unsqueeze(0)  # Add channel dim
        return chunk_tensor, self.chunk_positions[idx]

def chunk_based_inference(model, dem_90m, batch_size=8, chunk_size=128):
    """
    Perform inference using chunked data approach following step 3-1 model requirements
    """
    device = torch.device("cuda" if torch.cuda.is_available() else "cpu")
    model.eval()
    
    print(f"Original 90m DEM shape: {dem_90m.shape}")
    
    # Create the output 30m structure (3x larger)
    output_height = dem_90m.shape[0] * 3
    output_width = dem_90m.shape[1] * 3
    
    print(f"Creating empty 30m DEM structure: {output_height} x {output_width}")
    
    # Create coordinates for 30m data
    x_90m = dem_90m.x.values
    y_90m = dem_90m.y.values
    x_min, x_max = float(x_90m[0]), float(x_90m[-1])
    y_min, y_max = float(y_90m[0]), float(y_90m[-1])
    
    # Create 30m coordinate arrays
    x_30m = np.linspace(x_min, x_max, output_width)
    y_30m = np.linspace(y_min, y_max, output_height)
    
    # Initialize empty 30m data array
    dem_30m_data = np.zeros((output_height, output_width), dtype=np.float32)
    
    # Create dataset (this handles chunking internally)
    dataset = ChunkDataset(dem_90m, chunk_size)
    
    # Simple dataloader that handles tensors properly
    def simple_collate_fn(batch):
        chunks = torch.stack([item[0] for item in batch])
        positions = [item[1] for item in batch]
        return chunks, positions
    
    dataloader = DataLoader(dataset, batch_size=batch_size, shuffle=False, 
                          num_workers=0, collate_fn=simple_collate_fn)
    
    print(f"Processing {len(dataset)} chunks in batches of {batch_size}")
    
    processed_chunks = 0
    total_batches = len(dataloader)
    
    with torch.no_grad():
        for batch_idx, (chunk_batch, position_batch) in enumerate(dataloader):
            if batch_idx % max(1, total_batches // 10) == 0:
                print(f"Processing batch {batch_idx+1}/{total_batches} ({(batch_idx+1)/total_batches*100:.1f}%)")
            
            # Move to device - chunks already have channel dimension
            chunk_batch = chunk_batch.to(device)  # [batch, 1, 128, 128]
            
            # Perform batch inference (128x128 -> 416x416)
            predictions = model(chunk_batch)  # [batch, 1, 416, 416]
            
            # Clip the 32-pixel buffer to get the original 384x384 output
            buffer_size = 16  # 32 / 2 = 16 pixels on each side
            predictions = predictions[:, :, buffer_size:-buffer_size, buffer_size:-buffer_size]  # [batch, 1, 384, 384]
            predictions = predictions.cpu().numpy().squeeze()  # Remove channel dimension
            
            # Handle single item batch
            if predictions.ndim == 2:
                predictions = predictions[np.newaxis, :]
            
            # Process each prediction and map to 30m grid
            current_batch_size = len(chunk_batch)
            for i in range(current_batch_size):
                prediction = predictions[i]  # 384x384
                pos_info = position_batch[i]  # Dictionary with position info
                
                # Denormalize prediction
                min_val = pos_info['min_val']
                max_val = pos_info['max_val']
                if max_val > min_val:
                    prediction = prediction * (max_val - min_val) + min_val
                
                # Calculate where this prediction should go in the 30m grid
                y_start_90m = pos_info['y_start']
                x_start_90m = pos_info['x_start']
                orig_h, orig_w = pos_info['original_shape']
                
                # Map to 30m coordinates (3x scaling)
                start_y_30m = y_start_90m * 3
                start_x_30m = x_start_90m * 3
                
                # Calculate the actual size of the prediction to use
                pred_h_to_use = min(384, orig_h * 3)
                pred_w_to_use = min(384, orig_w * 3)
                
                # Make sure we don't exceed the output boundaries
                end_y_30m = min(start_y_30m + pred_h_to_use, output_height)
                end_x_30m = min(start_x_30m + pred_w_to_use, output_width)
                
                # Calculate actual dimensions to copy
                actual_h = end_y_30m - start_y_30m
                actual_w = end_x_30m - start_x_30m
                
                # Place prediction in 30m grid
                if actual_h > 0 and actual_w > 0:
                    dem_30m_data[start_y_30m:end_y_30m, start_x_30m:end_x_30m] = \
                        prediction[:actual_h, :actual_w]
            
            processed_chunks += current_batch_size
    
    print(f"Processed {processed_chunks} chunks total")
    
    # Create the final 30m xarray DataArray
    dem_30m = xr.DataArray(
        dem_30m_data,
        coords={
            'y': y_30m,
            'x': x_30m
        },
        dims=['y', 'x'],
        name='data',
        attrs=dem_90m.attrs.copy()
    )
    
    return dem_30m

if __name__ == "__main__":
    print("Loading data and model...")
    
    # Load only the 90m DEM data with chunking
    dem_90m = xr.open_dataarray('data/DEM_90m.nc', chunks=256)
    
    print(f"90m DEM shape: {dem_90m.shape}")
    
    # Load the trained model using TorchScript
    device = torch.device("cuda" if torch.cuda.is_available() else "cpu")
    print(f"Using device: {device}")
    
    if device.type == "cuda":
        print(f"GPU: {torch.cuda.get_device_name(0)}")
        print(f"GPU Memory: {torch.cuda.get_device_properties(0).total_memory / 1024**3:.1f} GB")
    
    # Load the traced model
    model = torch.jit.load('data/CNN_super_resolution_traced.pt', map_location=device)
    print("TorchScript traced model loaded successfully!")
    
    model.eval()
    print(f"Model moved to device: {device}")
    
    # Perform chunk-based super-resolution inference
    print("\nStarting CNN super-resolution inference with chunk-based processing...")
    
    # Determine optimal batch size based on available memory
    if device.type == "cuda":
        batch_size = 16
    else:
        batch_size = 4
    
    print(f"Using batch size: {batch_size}")
    
    # Use the chunk-based inference
    dem_30m_cnn = chunk_based_inference(
        model, 
        dem_90m, 
        batch_size=batch_size,
        chunk_size=128
    )
    
    print(f"Super-resolution prediction shape: {dem_30m_cnn.shape}")
    print(f"Original 90m shape: {dem_90m.shape}")
    print(f"Resolution increase: {dem_30m_cnn.shape[0]/dem_90m.shape[0]:.1f}x")
    
    # Copy CRS information from 90m DEM if available
    if hasattr(dem_90m, 'rio'):
        dem_30m_cnn.rio.write_crs(dem_90m.rio.crs, inplace=True)
        
        # Calculate new transform for the upsampled data (3x finer resolution)
        old_transform = dem_90m.rio.transform()
        new_transform = Affine(
            old_transform.a / 3, old_transform.b, old_transform.c,
            old_transform.d, old_transform.e / 3, old_transform.f
        )
        dem_30m_cnn.rio.write_transform(new_transform, inplace=True)
    
    # Save the result
    print("\nSaving CNN prediction result...")
    dem_30m_cnn.astype(np.uint16).to_netcdf(
        'data/DEM_30m_CNN_prediction.nc',
        engine='netcdf4',
        encoding={
            'data': {
                'dtype': 'uint16',
                'zlib': True,
                'complevel': 6,
                'chunksizes': (256, 256)
            }
        }
    )
    
    print("CNN prediction saved as 'data/DEM_30m_CNN_prediction.nc'")
    
    # Calculate and display statistics
    print(f"\nStatistics comparison:")
    print(f"90m DEM - Min: {dem_90m.min().values:.2f}, Max: {dem_90m.max().values:.2f}, Mean: {dem_90m.mean().values:.2f}")
    print(f"CNN Prediction - Min: {dem_30m_cnn.min().values:.2f}, Max: {dem_30m_cnn.max().values:.2f}, Mean: {dem_30m_cnn.mean().values:.2f}")
    print(f"Upsampling ratio: {dem_30m_cnn.shape[0] / dem_90m.shape[0]:.1f}x in each dimension")
    
>>>>>>> f8483bc7
    print("\nInference completed successfully!")<|MERGE_RESOLUTION|>--- conflicted
+++ resolved
@@ -1,4 +1,3 @@
-<<<<<<< HEAD
 import xarray as xr
 import numpy as np
 import torch
@@ -271,278 +270,4 @@
     print(f"CNN Prediction - Min: {dem_30m_cnn.min().values:.2f}, Max: {dem_30m_cnn.max().values:.2f}, Mean: {dem_30m_cnn.mean().values:.2f}")
     print(f"Upsampling ratio: {dem_30m_cnn.shape[0] / dem_90m.shape[0]:.1f}x in each dimension")
     
-=======
-import xarray as xr
-import numpy as np
-import torch
-from torch.utils.data import Dataset, DataLoader
-from affine import Affine
-import warnings
-warnings.filterwarnings('ignore')
-
-class ChunkDataset(Dataset):
-    """Dataset for processing chunks of 90m DEM data"""
-    def __init__(self, dem_90m, chunk_size=128):
-        self.chunk_size = chunk_size
-        self.chunks = []
-        self.chunk_positions = []
-        
-        # Get data dimensions
-        height, width = dem_90m.shape
-        print(f"Processing {height}x{width} data into {chunk_size}x{chunk_size} chunks")
-        
-        # Create chunks by sliding window
-        for i in range(0, height, chunk_size):
-            for j in range(0, width, chunk_size):
-                end_i = min(i + chunk_size, height)
-                end_j = min(j + chunk_size, width)
-                
-                # Extract chunk using isel
-                chunk = dem_90m.isel(y=slice(i, end_i), x=slice(j, end_j))
-                
-                if chunk.size > 0:  # Skip empty chunks
-                    # Get the actual data array
-                    data = chunk.values.astype(np.float32)
-                    h, w = data.shape
-                    
-                    # If chunk is smaller than target size, pad it
-                    if h < chunk_size or w < chunk_size:
-                        padded_data = np.zeros((chunk_size, chunk_size), dtype=np.float32)
-                        padded_data[:h, :w] = data
-                        data = padded_data
-                    elif h > chunk_size or w > chunk_size:
-                        # Crop to target size
-                        data = data[:chunk_size, :chunk_size]
-                    
-                    # Normalize the chunk (min-max normalization like in training)
-                    data_min, data_max = data.min(), data.max()
-                    if data_max > data_min:
-                        normalized_data = (data - data_min) / (data_max - data_min)
-                    else:
-                        normalized_data = data.copy()
-                    
-                    self.chunks.append(normalized_data)
-                    self.chunk_positions.append({
-                        'y_start': i,
-                        'x_start': j,
-                        'y_end': end_i,
-                        'x_end': end_j,
-                        'original_shape': (h, w),
-                        'min_val': float(data_min),
-                        'max_val': float(data_max)
-                    })
-        
-        print(f"Created dataset with {len(self.chunks)} chunks of size {chunk_size}x{chunk_size}")
-    
-    def __len__(self):
-        return len(self.chunks)
-    
-    def __getitem__(self, idx):
-        # Return tensor with channel dimension and position info
-        chunk_tensor = torch.FloatTensor(self.chunks[idx]).unsqueeze(0)  # Add channel dim
-        return chunk_tensor, self.chunk_positions[idx]
-
-def chunk_based_inference(model, dem_90m, batch_size=8, chunk_size=128):
-    """
-    Perform inference using chunked data approach following step 3-1 model requirements
-    """
-    device = torch.device("cuda" if torch.cuda.is_available() else "cpu")
-    model.eval()
-    
-    print(f"Original 90m DEM shape: {dem_90m.shape}")
-    
-    # Create the output 30m structure (3x larger)
-    output_height = dem_90m.shape[0] * 3
-    output_width = dem_90m.shape[1] * 3
-    
-    print(f"Creating empty 30m DEM structure: {output_height} x {output_width}")
-    
-    # Create coordinates for 30m data
-    x_90m = dem_90m.x.values
-    y_90m = dem_90m.y.values
-    x_min, x_max = float(x_90m[0]), float(x_90m[-1])
-    y_min, y_max = float(y_90m[0]), float(y_90m[-1])
-    
-    # Create 30m coordinate arrays
-    x_30m = np.linspace(x_min, x_max, output_width)
-    y_30m = np.linspace(y_min, y_max, output_height)
-    
-    # Initialize empty 30m data array
-    dem_30m_data = np.zeros((output_height, output_width), dtype=np.float32)
-    
-    # Create dataset (this handles chunking internally)
-    dataset = ChunkDataset(dem_90m, chunk_size)
-    
-    # Simple dataloader that handles tensors properly
-    def simple_collate_fn(batch):
-        chunks = torch.stack([item[0] for item in batch])
-        positions = [item[1] for item in batch]
-        return chunks, positions
-    
-    dataloader = DataLoader(dataset, batch_size=batch_size, shuffle=False, 
-                          num_workers=0, collate_fn=simple_collate_fn)
-    
-    print(f"Processing {len(dataset)} chunks in batches of {batch_size}")
-    
-    processed_chunks = 0
-    total_batches = len(dataloader)
-    
-    with torch.no_grad():
-        for batch_idx, (chunk_batch, position_batch) in enumerate(dataloader):
-            if batch_idx % max(1, total_batches // 10) == 0:
-                print(f"Processing batch {batch_idx+1}/{total_batches} ({(batch_idx+1)/total_batches*100:.1f}%)")
-            
-            # Move to device - chunks already have channel dimension
-            chunk_batch = chunk_batch.to(device)  # [batch, 1, 128, 128]
-            
-            # Perform batch inference (128x128 -> 416x416)
-            predictions = model(chunk_batch)  # [batch, 1, 416, 416]
-            
-            # Clip the 32-pixel buffer to get the original 384x384 output
-            buffer_size = 16  # 32 / 2 = 16 pixels on each side
-            predictions = predictions[:, :, buffer_size:-buffer_size, buffer_size:-buffer_size]  # [batch, 1, 384, 384]
-            predictions = predictions.cpu().numpy().squeeze()  # Remove channel dimension
-            
-            # Handle single item batch
-            if predictions.ndim == 2:
-                predictions = predictions[np.newaxis, :]
-            
-            # Process each prediction and map to 30m grid
-            current_batch_size = len(chunk_batch)
-            for i in range(current_batch_size):
-                prediction = predictions[i]  # 384x384
-                pos_info = position_batch[i]  # Dictionary with position info
-                
-                # Denormalize prediction
-                min_val = pos_info['min_val']
-                max_val = pos_info['max_val']
-                if max_val > min_val:
-                    prediction = prediction * (max_val - min_val) + min_val
-                
-                # Calculate where this prediction should go in the 30m grid
-                y_start_90m = pos_info['y_start']
-                x_start_90m = pos_info['x_start']
-                orig_h, orig_w = pos_info['original_shape']
-                
-                # Map to 30m coordinates (3x scaling)
-                start_y_30m = y_start_90m * 3
-                start_x_30m = x_start_90m * 3
-                
-                # Calculate the actual size of the prediction to use
-                pred_h_to_use = min(384, orig_h * 3)
-                pred_w_to_use = min(384, orig_w * 3)
-                
-                # Make sure we don't exceed the output boundaries
-                end_y_30m = min(start_y_30m + pred_h_to_use, output_height)
-                end_x_30m = min(start_x_30m + pred_w_to_use, output_width)
-                
-                # Calculate actual dimensions to copy
-                actual_h = end_y_30m - start_y_30m
-                actual_w = end_x_30m - start_x_30m
-                
-                # Place prediction in 30m grid
-                if actual_h > 0 and actual_w > 0:
-                    dem_30m_data[start_y_30m:end_y_30m, start_x_30m:end_x_30m] = \
-                        prediction[:actual_h, :actual_w]
-            
-            processed_chunks += current_batch_size
-    
-    print(f"Processed {processed_chunks} chunks total")
-    
-    # Create the final 30m xarray DataArray
-    dem_30m = xr.DataArray(
-        dem_30m_data,
-        coords={
-            'y': y_30m,
-            'x': x_30m
-        },
-        dims=['y', 'x'],
-        name='data',
-        attrs=dem_90m.attrs.copy()
-    )
-    
-    return dem_30m
-
-if __name__ == "__main__":
-    print("Loading data and model...")
-    
-    # Load only the 90m DEM data with chunking
-    dem_90m = xr.open_dataarray('data/DEM_90m.nc', chunks=256)
-    
-    print(f"90m DEM shape: {dem_90m.shape}")
-    
-    # Load the trained model using TorchScript
-    device = torch.device("cuda" if torch.cuda.is_available() else "cpu")
-    print(f"Using device: {device}")
-    
-    if device.type == "cuda":
-        print(f"GPU: {torch.cuda.get_device_name(0)}")
-        print(f"GPU Memory: {torch.cuda.get_device_properties(0).total_memory / 1024**3:.1f} GB")
-    
-    # Load the traced model
-    model = torch.jit.load('data/CNN_super_resolution_traced.pt', map_location=device)
-    print("TorchScript traced model loaded successfully!")
-    
-    model.eval()
-    print(f"Model moved to device: {device}")
-    
-    # Perform chunk-based super-resolution inference
-    print("\nStarting CNN super-resolution inference with chunk-based processing...")
-    
-    # Determine optimal batch size based on available memory
-    if device.type == "cuda":
-        batch_size = 16
-    else:
-        batch_size = 4
-    
-    print(f"Using batch size: {batch_size}")
-    
-    # Use the chunk-based inference
-    dem_30m_cnn = chunk_based_inference(
-        model, 
-        dem_90m, 
-        batch_size=batch_size,
-        chunk_size=128
-    )
-    
-    print(f"Super-resolution prediction shape: {dem_30m_cnn.shape}")
-    print(f"Original 90m shape: {dem_90m.shape}")
-    print(f"Resolution increase: {dem_30m_cnn.shape[0]/dem_90m.shape[0]:.1f}x")
-    
-    # Copy CRS information from 90m DEM if available
-    if hasattr(dem_90m, 'rio'):
-        dem_30m_cnn.rio.write_crs(dem_90m.rio.crs, inplace=True)
-        
-        # Calculate new transform for the upsampled data (3x finer resolution)
-        old_transform = dem_90m.rio.transform()
-        new_transform = Affine(
-            old_transform.a / 3, old_transform.b, old_transform.c,
-            old_transform.d, old_transform.e / 3, old_transform.f
-        )
-        dem_30m_cnn.rio.write_transform(new_transform, inplace=True)
-    
-    # Save the result
-    print("\nSaving CNN prediction result...")
-    dem_30m_cnn.astype(np.uint16).to_netcdf(
-        'data/DEM_30m_CNN_prediction.nc',
-        engine='netcdf4',
-        encoding={
-            'data': {
-                'dtype': 'uint16',
-                'zlib': True,
-                'complevel': 6,
-                'chunksizes': (256, 256)
-            }
-        }
-    )
-    
-    print("CNN prediction saved as 'data/DEM_30m_CNN_prediction.nc'")
-    
-    # Calculate and display statistics
-    print(f"\nStatistics comparison:")
-    print(f"90m DEM - Min: {dem_90m.min().values:.2f}, Max: {dem_90m.max().values:.2f}, Mean: {dem_90m.mean().values:.2f}")
-    print(f"CNN Prediction - Min: {dem_30m_cnn.min().values:.2f}, Max: {dem_30m_cnn.max().values:.2f}, Mean: {dem_30m_cnn.mean().values:.2f}")
-    print(f"Upsampling ratio: {dem_30m_cnn.shape[0] / dem_90m.shape[0]:.1f}x in each dimension")
-    
->>>>>>> f8483bc7
     print("\nInference completed successfully!")